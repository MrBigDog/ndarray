--- conflicted
+++ resolved
@@ -29,13 +29,8 @@
  */
 
 /** 
-<<<<<<< HEAD
  * \defgroup ndarrayEigenGroup Eigen
- * Interoperability with the Eigen 2 linear algebra library.
-=======
- * \defgroup EigenGroup Eigen
  * Interoperability with the Eigen 3 linear algebra library.
->>>>>>> e8030470
  */
 
 namespace Eigen {
