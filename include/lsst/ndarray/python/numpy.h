// -*- lsst-c++ -*-
/* 
 * LSST Data Management System
 * Copyright 2008, 2009, 2010 LSST Corporation.
 * 
 * This product includes software developed by the
 * LSST Project (http://www.lsst.org/).
 *
 * This program is free software: you can redistribute it and/or modify
 * it under the terms of the GNU General Public License as published by
 * the Free Software Foundation, either version 3 of the License, or
 * (at your option) any later version.
 * 
 * This program is distributed in the hope that it will be useful,
 * but WITHOUT ANY WARRANTY; without even the implied warranty of
 * MERCHANTABILITY or FITNESS FOR A PARTICULAR PURPOSE.  See the
 * GNU General Public License for more details.
 * 
 * You should have received a copy of the LSST License Statement and 
 * the GNU General Public License along with this program.  If not, 
 * see <http://www.lsstcorp.org/LegalNotices/>.
 */

#ifndef LSST_NDARRAY_PYTHON_numpy_h_INCLUDED
#define LSST_NDARRAY_PYTHON_numpy_h_INCLUDED

/** 
 *  @file lsst/ndarray/python/numpy.h
 *  @brief Python C-API conversions between ndarray and numpy.
 */

#include "lsst/ndarray.h"
#include "lsst/ndarray/python/PyConverter.h"

namespace lsst { namespace ndarray {
namespace detail {

/** 
 *  @internal @ingroup PythonndarrayInternalGroup
 *  @brief Traits class that specifies Numpy typecodes for numeric types. 
 */
template <typename T> struct NumpyTraits { 
    static int getCode(); 
};

/// \cond SPECIALIZATIONS
    
template <> struct NumpyTraits<bool> {
    static int getCode() {
	if (sizeof(bool)==sizeof(npy_bool)) return NPY_BOOL;
	if (sizeof(bool)==1) return NPY_UBYTE;
	if (sizeof(bool)==2 && sizeof(short)==2) return NPY_USHORT;
	if (sizeof(bool)==4 && sizeof(int)==4) return NPY_UINT;
	assert(false);
	return 0;
    }
};

template <> struct NumpyTraits<npy_ubyte> { static int getCode() { return NPY_UBYTE; } };
template <> struct NumpyTraits<npy_byte> { static int getCode() { return NPY_BYTE; } };
template <> struct NumpyTraits<npy_ushort> { static int getCode() { return NPY_USHORT; } };
template <> struct NumpyTraits<npy_short> { static int getCode() { return NPY_SHORT; } };
template <> struct NumpyTraits<npy_uint> { static int getCode() { return NPY_UINT; } };
template <> struct NumpyTraits<npy_int> { static int getCode() { return NPY_INT; } };
template <> struct NumpyTraits<npy_ulong> { static int getCode() { return NPY_ULONG; } };
template <> struct NumpyTraits<npy_long> { static int getCode() { return NPY_LONG; } };
template <> struct NumpyTraits<npy_ulonglong> { static int getCode() { return NPY_ULONGLONG; } };
template <> struct NumpyTraits<npy_longlong> { static int getCode() { return NPY_LONGLONG; } };
template <> struct NumpyTraits<npy_float> { static int getCode() { return NPY_FLOAT; } };
template <> struct NumpyTraits<npy_double> { static int getCode() { return NPY_DOUBLE; } };
template <> struct NumpyTraits<npy_longdouble> { static int getCode() { return NPY_LONGDOUBLE; } };
template <> struct NumpyTraits<npy_cfloat> { static int getCode() { return NPY_CFLOAT; } };
template <> struct NumpyTraits<npy_cdouble> { static int getCode() { return NPY_CDOUBLE; } };
template <> struct NumpyTraits<npy_clongdouble> { static int getCode() { return NPY_CLONGDOUBLE; } };

template <> struct NumpyTraits<std::complex<float> > { 
    static int getCode() { assert(sizeof(std::complex<float>)==sizeof(npy_cfloat)); return NPY_CFLOAT; } 
};

template <> struct NumpyTraits<std::complex<double> > { 
    static int getCode() { assert(sizeof(std::complex<double>)==sizeof(npy_cdouble)); return NPY_CDOUBLE; } 
};

template <> struct NumpyTraits<std::complex<long double> > { 
    static int getCode() { 
	assert(sizeof(std::complex<long double>)==sizeof(npy_clongdouble)); 
	return NPY_CLONGDOUBLE; 
    }
};

/// \endcond

/** 
<<<<<<< HEAD
 *  @internal @ingroup PythonndarrayInternalGroup
 *  @brief A shared_ptr deleter that owns a reference to a Python object.
 *
 *  @todo Analyze possible reference cycles and figure out how to deal with them.
 */
class PythonDeleter {
    PyPtr _p;
public:

    template <typename T> void operator()(T * r) { _p.reset(); }

    // steals a reference
    explicit PythonDeleter(PyPtr const & p) : _p(p) {}

};

/** 
 *  @internal @ingroup PythonndarrayInternalGroup
=======
 *  @internal @ingroup PythonInternalGroup
>>>>>>> e8030470
 *  @brief A destructor for a Python CObject that owns a shared_ptr.
 */
inline void destroyCObject(void * p) {
    lsst::ndarray::Manager::Ptr * b = reinterpret_cast<lsst::ndarray::Manager::Ptr*>(p);
    delete b;
}

} // namespace lsst::ndarray::detail

/**
 *  @ingroup ndarrayPythonGroup
 *  @brief A traits class providing Python conversion functions for Array.
 *
 *  This specialization, for Array, adds addititional optional arguments
 *  to the toPython() conversion member function.
 */
template <typename T, int N, int C>
struct PyConverter< Array<T,N,C> > : public detail::PyConverterBase< Array<T,N,C> > {
    typedef typename Array<T,N,C>::Element Element;
    typedef typename boost::remove_const<Element>::type NonConst;

    /**
     *  @brief Check if a Python object is convertible to T
     *  and optionally begin the conversion by replacing the
     *  input with an intermediate.
     *
     *  \return true if a conversion may be possible, and
     *  false if it is not (with a Python exception set).
     */
    static bool fromPythonStage1(
        PyPtr & p /**< On input, a Python object to be converted.
                   *   On output, a Python object to be passed to
                   *   fromPythonStage2().
                   */
    ) {
        if (!PyArray_Check(p.get())) {
            PyErr_SetString(PyExc_TypeError, "numpy.ndarray argument required");
            return false;
        }
        int actualType = PyArray_TYPE(p.get());
        int requiredType = detail::NumpyTraits<NonConst>::getCode();
        if (actualType != requiredType) {
            PyErr_SetString(PyExc_ValueError, "numpy.ndarray argument has incorrect data type");
            return false;
        }
        if (PyArray_NDIM(p.get()) != N) {
            PyErr_SetString(PyExc_ValueError, "numpy.ndarray argument has incorrect number of dimensions");
            return false;
        }
        bool writeable = !boost::is_const<Element>::value;
        if (writeable && !(PyArray_FLAGS(p.get()) & NPY_WRITEABLE)) {
            PyErr_SetString(PyExc_TypeError, "numpy.ndarray argument must be writeable");
            return false;
        }
        if (C > 0) {
            int requiredStride = sizeof(Element);
            for (int i = 0; i < C; ++i) {
                int actualStride = PyArray_STRIDE(p.get(), N-i-1);
                if (actualStride != requiredStride) {
                    PyErr_SetString(
                        PyExc_ValueError,
                        "numpy.ndarray does not have enough row-major contiguous dimensions"
                    );
                    return false;
                }
                requiredStride *= PyArray_DIM(p.get(), N-i-1);
            }
        } else if (C < 0) {
            int requiredStride = sizeof(Element);
            for (int i = 0; i < -C; ++i) {
                int actualStride = PyArray_STRIDE(p.get(), i);
                if (actualStride != requiredStride) {
                    PyErr_SetString(
                        PyExc_ValueError,
                        "numpy.ndarray does not have enough column-major contiguous dimensions"
                    );
                    return false;
                }
                requiredStride *= PyArray_DIM(p.get(), i);
            }
        }
        return true;
    }

    /**
     *  @brief Complete a Python to C++ conversion begun with fromPythonStage1().
     * 
     *  The copy will be shallow if possible and deep if necessary to meet the data type
     *  and contiguousness requirements.  If a non-const array is required, the copy will
     *  always be shallow; if this is not possible, ValueError will be raised.
     *
     *  The output Array's shared_ptr owner attribute will own a reference to the numpy
     *  array that ultimately owns the data (either the original or the copy).
     *
     *  \return true on success, false on failure (with a Python exception set).
     */
    static bool fromPythonStage2(
        PyPtr const & input,  ///< Result of fromPythonStage1().
        Array<T,N,C> & output ///< Reference to existing output C++ object.
    ) {
        if (!(PyArray_FLAGS(input.get()) & NPY_ALIGNED)) {
            PyErr_SetString(PyExc_ValueError, "unaligned arrays cannot be converted to C++");
            return false;
        }
        Vector<int,N> shape;
        Vector<int,N> strides;
        std::copy(PyArray_DIMS(input.get()), PyArray_DIMS(input.get()) + N, shape.begin());
        std::copy(PyArray_STRIDES(input.get()), PyArray_STRIDES(input.get()) + N , strides.begin());
        for (int i = 0; i < N; ++i) strides[i] /= sizeof(Element);
        output = external(
            reinterpret_cast<Element*>(PyArray_DATA(input.get())),
            shape, strides, input
        );
        return true;
    }

    /**
     *  @brief Create a numpy.ndarray from an ndarray::Array.
     *
     *  The Array will be shallow-copied with reference counting if either
     *  m.getManager() is not empty or the optional owner argument is supplied;
     *  otherwise a deep copy will be made.
     *
     *  \return a new Python object, or NULL on failure (with
     *  a Python exception set).
     */
    static PyObject* toPython(
        Array<T,N,C> const & m, ///< The input Array object.
        PyObject* owner=NULL    /**< A Python object that owns the memory in the Array.
                                 *   If NULL, one will be constructed from m.getManager(). */
    ) {
        int flags = NPY_ALIGNED;
        if (C==N) flags |= NPY_C_CONTIGUOUS;
        bool writeable = !boost::is_const<Element>::value;
        if (writeable) flags |= NPY_WRITEABLE;
        npy_intp outShape[N];
        npy_intp outStrides[N];
        Vector<int,N> inShape = m.getShape();
        Vector<int,N> inStrides = m.getStrides();
        std::copy(inShape.begin(), inShape.end(), outShape);
        for (int i = 0; i < N; ++i) outStrides[i] = inStrides[i] * sizeof(Element);
        PyPtr array(
            PyArray_New(
                &PyArray_Type, N, outShape, detail::NumpyTraits<NonConst>::getCode(),
                outStrides, const_cast<NonConst*>(m.getData()), sizeof(Element), flags, NULL
            ),
            false
        );
        if (!array) return NULL;
        if (!m.getManager() && owner == NULL) {
            flags = NPY_CARRAY_RO | NPY_ENSURECOPY | NPY_C_CONTIGUOUS;
            if (writeable) flags |= NPY_WRITEABLE;
            PyPtr r = PyArray_FROM_OF(array.get(),flags);
            if (!r) return NULL;
            array.swap(r);
        } else {
            if (owner != NULL) {
                Py_INCREF(owner);
            } else {
                owner = PyCObject_FromVoidPtr(new Manager::Ptr(m.getManager()), detail::destroyCObject);
            }
            reinterpret_cast<PyArrayObject*>(array.get())->base = owner;
        }
        Py_INCREF(array.get());
        return PyArray_Return(reinterpret_cast<PyArrayObject*>(array.get()));
    }

    static PyTypeObject const * getPyType() { return &PyArray_Type; }
};

}} // namespace lsst::ndarray

#endif // !LSST_NDARRAY_PYTHON_numpy_h_INCLUDED<|MERGE_RESOLUTION|>--- conflicted
+++ resolved
@@ -36,7 +36,7 @@
 namespace detail {
 
 /** 
- *  @internal @ingroup PythonndarrayInternalGroup
+ *  @internal @ingroup ndarrayPythonInternalGroup
  *  @brief Traits class that specifies Numpy typecodes for numeric types. 
  */
 template <typename T> struct NumpyTraits { 
@@ -91,28 +91,7 @@
 /// \endcond
 
 /** 
-<<<<<<< HEAD
- *  @internal @ingroup PythonndarrayInternalGroup
- *  @brief A shared_ptr deleter that owns a reference to a Python object.
- *
- *  @todo Analyze possible reference cycles and figure out how to deal with them.
- */
-class PythonDeleter {
-    PyPtr _p;
-public:
-
-    template <typename T> void operator()(T * r) { _p.reset(); }
-
-    // steals a reference
-    explicit PythonDeleter(PyPtr const & p) : _p(p) {}
-
-};
-
-/** 
- *  @internal @ingroup PythonndarrayInternalGroup
-=======
- *  @internal @ingroup PythonInternalGroup
->>>>>>> e8030470
+ *  @internal @ingroup ndarrayPythonInternalGroup
  *  @brief A destructor for a Python CObject that owns a shared_ptr.
  */
 inline void destroyCObject(void * p) {
