--- conflicted
+++ resolved
@@ -37,20 +37,15 @@
 namespace lsst { namespace ndarray {
 
 /**
-<<<<<<< HEAD
- *  @internal @ingroup PythonndarrayInternalGroup
- *  @brief Implementations for PyConverter for Eigen objects.
-=======
- *  @ingroup PythonGroup
+ *  @ingroup ndarrayPythonGroup
  *  @brief Specialization of PyConverter for EigenView.
->>>>>>> e8030470
  */
 template <typename T, int N, int C, typename XprKind_, int Rows_, int Cols_>
 struct PyConverter< EigenView<T,N,C,XprKind_,Rows_,Cols_> > {
     
     static bool fromPythonStage1(PyPtr & p) {
         // add or remove dimensions with size one so we have the right number of dimensions
-        if (PyArray_Check(p)) {
+        if (PyArray_Check(p.get())) {
             if ((Rows_ == 1 || Cols_ == 1) && N == 2) {
                 npy_intp shape[2] = { -1, -1 };
                 if (Rows_ == 1) {
@@ -109,40 +104,10 @@
 
 };
 
-<<<<<<< HEAD
-    /** 
-     *  @brief Convert a C++ object to a new Python object.
-     *
-     *  \return A new Python object, or NULL on failure (with
-     *  a Python exception set).
-     */
-    static PyObject * toPython(
-        Matrix const & input, ///< Input C++ object.
-        PyObject * owner = NULL, ///< Python object that own's the array's buffer.
-        bool writeable = true, ///< Whether the array should have the writeable flag set.
-        bool squeeze = false   ///< If true, eliminate any dimensions with unit length.
-    ) {
-        Array<Scalar,2> array(ndarray::viewMatrixAsArray(const_cast<Matrix&>(input)));
-        PyPtr pyArray;
-        if (writeable) {
-            pyArray = PyPtr(PyConverter< Array<Scalar,2> >::toPython(array,owner),false);
-        } else {
-            pyArray = PyPtr(PyConverter< Array<Scalar const,2> >::toPython(array,owner),false);
-        }
-        PyPtr r;
-        if (squeeze) {
-            r.reset(PyArray_Squeeze(reinterpret_cast<PyArrayObject*>(pyArray.get())));
-        } else {
-            r = makeNumpyMatrix(pyArray);
-        }
-        if (!r) return NULL;
-        Py_XINCREF(r.get());
-        return r.get();
-=======
 namespace detail {
 
 /**
- *  @internal @ingroup PythonInternalGroup
+ *  @internal @ingroup ndarrayPythonInternalGroup
  *  @brief Implementations for PyConverter for Eigen objects.
  */
 template <typename Matrix>
@@ -150,7 +115,6 @@
     typedef typename SelectEigenView<Matrix>::Type OutputView;
     typedef typename SelectEigenView<Matrix const, false>::Type InputView;
 public:
->>>>>>> e8030470
 
     static PyObject * toPython(Matrix const & input, PyObject * owner = NULL) {
         return PyConverter<OutputView>::toPython(ndarray::copy(input), owner);
@@ -185,57 +149,14 @@
 {};
 
 /**
-<<<<<<< HEAD
  *  @ingroup ndarrayPythonGroup
- *  @brief Specialization of PyConverter for Eigen::Map.
- */
-template <typename MatrixType, int PacketAccess>
-struct PyConverter< Eigen::Map<MatrixType,PacketAccess> >
-    : public detail::EigenPyConverter< Eigen::Map<MatrixType,PacketAccess> > 
-{};
-
-/**
- *  @ingroup ndarrayPythonGroup
- *  @brief Specialization of PyConverter for Eigen::Block.
- */
-template <typename MatrixType, int BlockRows, int BlockCols, int PacketAccess>
-struct PyConverter< Eigen::Block<MatrixType,BlockRows,BlockCols,PacketAccess,Eigen::HasDirectAccess> >
-    : public detail::EigenPyConverter< 
-        Eigen::Block<MatrixType,BlockRows,BlockCols,PacketAccess,Eigen::HasDirectAccess> 
-    > 
-{};
-
-/**
- *  @ingroup ndarrayPythonGroup
- *  @brief Specialization of PyConverter for Eigen::Transpose.
-=======
- *  @ingroup PythonGroup
  *  @brief Specialization of PyConverter for Eigen::Array.
->>>>>>> e8030470
  */
 template <typename Scalar, int Rows, int Cols, int Options, int MaxRows, int MaxCols>
 struct PyConverter< Eigen::Array<Scalar,Rows,Cols,Options,MaxRows,MaxCols> >
     : public detail::EigenPyConverter< Eigen::Array<Scalar,Rows,Cols,Options,MaxRows,MaxCols> > 
 {};
 
-<<<<<<< HEAD
-/**
- *  @ingroup ndarrayPythonGroup
- *  @brief Specialization of PyConverter for ndarray::EigenView
- */
-template <typename T, int N, int C>
-struct PyConverter< EigenView<T,N,C> > : public detail::EigenPyConverter< EigenView<T,N,C> > {};
-
-/**
- *  @ingroup ndarrayPythonGroup
- *  @brief Specialization of PyConverter for ndarray::TransposedEigenView
- */
-template <typename T, int N, int C>
-struct PyConverter< TransposedEigenView<T,N,C> > : 
-    public detail::EigenPyConverter< TransposedEigenView<T,N,C> > {};
-
-=======
->>>>>>> e8030470
 }} // namespace lsst::ndarray
 
 #endif // !LSST_NDARRAY_PYTHON_eigen_h_INCLUDED